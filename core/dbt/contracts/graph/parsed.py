from dbt.api import APIObject
from dbt.utils import deep_merge
from dbt.node_types import NodeType

import dbt.clients.jinja

from dbt.contracts.graph.unparsed import UNPARSED_NODE_CONTRACT, \
    UNPARSED_MACRO_CONTRACT, UNPARSED_DOCUMENTATION_FILE_CONTRACT, \
    UNPARSED_BASE_CONTRACT, TIME_CONTRACT

from dbt.logger import GLOBAL_LOGGER as logger  # noqa


# TODO: which of these do we _really_ support? or is it both?
HOOK_CONTRACT = {
    'anyOf': [
        {
            'type': 'object',
            'additionalProperties': False,
            'properties': {
                'sql': {
                    'type': 'string',
                },
                'transaction': {
                    'type': 'boolean',
                },
                'index': {
                    'type': 'integer',
                }
            },
            'required': ['sql', 'transaction'],
        },
        {
            'type': 'string',
        },
    ],
}


CONFIG_CONTRACT = {
    'type': 'object',
    'additionalProperties': True,
    'properties': {
        'enabled': {
            'type': 'boolean',
        },
        'materialized': {
            'type': 'string',
        },
        'persist_docs': {
            'type': 'object',
            'additionalProperties': True,
        },
        'post-hook': {
            'type': 'array',
            'items': HOOK_CONTRACT,
        },
        'pre-hook': {
            'type': 'array',
            'items': HOOK_CONTRACT,
        },
        'vars': {
            'type': 'object',
            'additionalProperties': True,
        },
        'quoting': {
            'type': 'object',
            'additionalProperties': True,
        },
        'column_types': {
            'type': 'object',
            'additionalProperties': True,
        },
        'tags': {
            'anyOf': [
                {
                    'type': 'array',
                    'items': {
                        'type': 'string'
                    },
                },
                {
                    'type': 'string'
                }
            ]
        },
<<<<<<< HEAD
        'on_schema_change': {
            'type': 'string'
        }
=======
        'severity': {
            'type': 'string',
            'pattern': '([eE][rR][rR][oO][rR]|[wW][aA][rR][nN])',
        },
>>>>>>> cdc21fbf
    },
    'required': [
        'enabled', 'materialized', 'post-hook', 'pre-hook', 'vars',
        'quoting', 'column_types', 'tags', 'persist_docs'
    ]
}


#  Note that description must be present, but may be empty.
COLUMN_INFO_CONTRACT = {
    'type': 'object',
    'additionalProperties': False,
    'description': 'Information about a single column in a model',
    'properties': {
        'name': {
            'type': 'string',
            'description': 'The column name',
        },
        'description': {
            'type': 'string',
            'description': 'A description of the column',
        },
    },
    'required': ['name', 'description'],
}


# Docrefs are not quite like regular references, as they indicate what they
# apply to as well as what they are referring to (so the doc package + doc
# name, but also the column name if relevant). This is because column
# descriptions are rendered separately from their models.
DOCREF_CONTRACT = {
    'type': 'object',
    'properties': {
        'documentation_name': {
            'type': 'string',
            'description': 'The name of the documentation block referred to',
        },
        'documentation_package': {
            'type': 'string',
            'description': (
                'If provided, the documentation package name referred to'
            ),
        },
        'column_name': {
            'type': 'string',
            'description': (
                'If the documentation refers to a column instead of the '
                'model, the column name should be set'
            ),
        },
    },
    'required': ['documentation_name', 'documentation_package']
}


HAS_FQN_CONTRACT = {
    'properties': {
        'fqn': {
            'type': 'array',
            'items': {
                'type': 'string',
            }
        },
    },
    'required': ['fqn'],
}


HAS_UNIQUE_ID_CONTRACT = {
    'properties': {
        'unique_id': {
            'type': 'string',
            'minLength': 1,
        },
    },
    'required': ['unique_id'],
}

CAN_REF_CONTRACT = {
    'properties': {
        'refs': {
            'type': 'array',
            'items': {
                'type': 'array',
                'description': (
                    'The list of arguments passed to a single ref call.'
                ),
            },
            'description': (
                'The list of call arguments, one list of arguments per '
                'call.'
            )
        },
        'sources': {
            'type': 'array',
            'items': {
                'type': 'array',
                'description': (
                    'The list of arguments passed to a single source call.'
                ),
            },
            'description': (
                'The list of call arguments, one list of arguments per '
                'call.'
            )
        },
        'depends_on': {
            'type': 'object',
            'additionalProperties': False,
            'properties': {
                'nodes': {
                    'type': 'array',
                    'items': {
                        'type': 'string',
                        'minLength': 1,
                        'description': (
                            'A node unique ID that this depends on.'
                        )
                    }
                },
                'macros': {
                    'type': 'array',
                    'items': {
                        'type': 'string',
                        'minLength': 1,
                        'description': (
                            'A macro unique ID that this depends on.'
                        )
                    }
                },
            },
            'description': (
                'A list of unique IDs for nodes and macros that this '
                'node depends upon.'
            ),
            'required': ['nodes', 'macros'],
        },
    },
    'required': ['refs', 'sources', 'depends_on'],
}


HAS_DOCREFS_CONTRACT = {
    'properties': {
        'docrefs': {
            'type': 'array',
            'items': DOCREF_CONTRACT,
        },
    },
}


HAS_DESCRIPTION_CONTRACT = {
    'properties': {
        'description': {
            'type': 'string',
            'description': 'A user-supplied description of the model',
        },
        'columns': {
            'type': 'object',
            'properties': {
                '.*': COLUMN_INFO_CONTRACT,
            },
        },
    },
    'required': ['description', 'columns'],
}

# does this belong inside another contract?
HAS_CONFIG_CONTRACT = {
    'properties': {
        'config': CONFIG_CONTRACT,
    },
    'required': ['config'],
}


COLUMN_TEST_CONTRACT = {
    'properties': {
        'column_name': {
            'type': 'string',
            'description': (
                'In tests parsed from a v2 schema, the column the test is '
                'associated with (if there is one)'
            )
        },
    }
}


HAS_RELATION_METADATA_CONTRACT = {
    'properties': {
        'database': {
            'type': 'string',
            'description': (
                'The actual database string that this will build into.'
            )
        },
        'schema': {
            'type': 'string',
            'description': (
                'The actual schema string that this will build into.'
            )
        },
    },
    'required': ['database', 'schema'],
}


PARSED_NODE_CONTRACT = deep_merge(
    UNPARSED_NODE_CONTRACT,
    HAS_UNIQUE_ID_CONTRACT,
    HAS_FQN_CONTRACT,
    CAN_REF_CONTRACT,
    HAS_DOCREFS_CONTRACT,
    HAS_DESCRIPTION_CONTRACT,
    HAS_CONFIG_CONTRACT,
    COLUMN_TEST_CONTRACT,
    HAS_RELATION_METADATA_CONTRACT,
    {
        'properties': {
            'alias': {
                'type': 'string',
                'description': (
                    'The name of the relation that this will build into'
                )
            },
            # TODO: move this into a class property.
            'empty': {
                'type': 'boolean',
                'description': 'True if the SQL is empty',
            },
            'tags': {
                'type': 'array',
                'items': {
                    'type': 'string',
                }
            },
            # this is really nodes-only
            'patch_path': {
                'type': 'string',
                'description': (
                    'The path to the patch source if the node was patched'
                ),
            },
            'build_path': {
                'type': 'string',
                'description': (
                    'In seeds, the path to the source file used during build.'
                ),
            },
        },
        'required': ['empty', 'tags', 'alias'],
    }
)


class ParsedNode(APIObject):
    SCHEMA = PARSED_NODE_CONTRACT

    def __init__(self, agate_table=None, **kwargs):
        self.agate_table = agate_table
        kwargs.setdefault('columns', {})
        kwargs.setdefault('description', '')
        super(ParsedNode, self).__init__(**kwargs)

    @property
    def is_refable(self):
        return self.resource_type in NodeType.refable()

    @property
    def is_ephemeral(self):
        return self.get('config', {}).get('materialized') == 'ephemeral'

    @property
    def is_ephemeral_model(self):
        return self.is_refable and self.is_ephemeral

    @property
    def depends_on_nodes(self):
        """Return the list of node IDs that this node depends on."""
        return self.depends_on['nodes']

    def to_dict(self):
        """Similar to 'serialize', but tacks the agate_table attribute in too.
        Why we need this:
            - networkx demands that the attr_dict it gets (the node) be a dict
                or subclass and does not respect the abstract Mapping class
            - many jinja things access the agate_table attribute (member) of
                the node dict.
            - the nodes are passed around between those two contexts in a way
                that I don't quite have clear enough yet.
        """
        ret = self.serialize()
        # note: not a copy/deep copy.
        ret['agate_table'] = self.agate_table
        return ret

    def to_shallow_dict(self):
        ret = self._contents.copy()
        ret['agate_table'] = self.agate_table
        return ret

    def patch(self, patch):
        """Given a ParsedNodePatch, add the new information to the node."""
        # explicitly pick out the parts to update so we don't inadvertently
        # step on the model name or anything
        self._contents.update({
            'patch_path': patch.original_file_path,
            'description': patch.description,
            'columns': patch.columns,
            'docrefs': patch.docrefs,
        })
        # patches always trigger re-validation
        self.validate()

    def get_materialization(self):
        return self.config.get('materialized')

    @property
    def build_path(self):
        return self._contents.get('build_path')

    @build_path.setter
    def build_path(self, value):
        self._contents['build_path'] = value

    @property
    def database(self):
        return self._contents['database']

    @database.setter
    def database(self, value):
        self._contents['database'] = value

    @property
    def schema(self):
        return self._contents['schema']

    @schema.setter
    def schema(self, value):
        self._contents['schema'] = value

    @property
    def alias(self):
        return self._contents['alias']

    @alias.setter
    def alias(self, value):
        self._contents['alias'] = value

    @property
    def config(self):
        return self._contents['config']

    @config.setter
    def config(self, value):
        self._contents['config'] = value


SNAPSHOT_CONFIG_CONTRACT = {
    'properties': {
        'target_database': {
            'type': 'string',
        },
        'target_schema': {
            'type': 'string',
        },
        'unique_key': {
            'type': 'string',
        },
        'anyOf': [
            {
                'properties': {
                    'strategy': {
                        'enum': ['timestamp'],
                    },
                    'updated_at': {
                        'type': 'string',
                        'description': (
                            'The column name with the timestamp to compare'
                        ),
                    },
                },
                'required': ['updated_at'],
            },
            {
                'properties': {
                    'strategy': {
                        'enum': ['check'],
                    },
                    'check_cols': {
                        'oneOf': [
                            {
                                'type': 'array',
                                'items': {'type': 'string'},
                                'description': 'The columns to check',
                                'minLength': 1,
                            },
                            {
                                'enum': ['all'],
                                'description': 'Check all columns',
                            },
                        ],
                    },
                },
                'required': ['check_cols'],
            }
        ]
    },
    'required': [
        'target_schema', 'unique_key', 'strategy',
    ],
}


PARSED_SNAPSHOT_NODE_CONTRACT = deep_merge(
    PARSED_NODE_CONTRACT,
    {
        'properties': {
            'config': SNAPSHOT_CONFIG_CONTRACT,
            'resource_type': {
                'enum': [NodeType.Snapshot],
            },
        },
    }
)


class ParsedSnapshotNode(ParsedNode):
    SCHEMA = PARSED_SNAPSHOT_NODE_CONTRACT


# The parsed node update is only the 'patch', not the test. The test became a
# regular parsed node. Note that description and columns must be present, but
# may be empty.
PARSED_NODE_PATCH_CONTRACT = {
    'type': 'object',
    'additionalProperties': False,
    'description': 'A collection of values that can be set on a node',
    'properties': {
        'name': {
            'type': 'string',
            'description': 'The name of the node this modifies',
        },
        'description': {
            'type': 'string',
            'description': 'The description of the node to add',
        },
        'original_file_path': {
            'type': 'string',
            'description': (
                'Relative path to the originating file path for the patch '
                'from the project root'
            ),
        },
        'columns': {
            'type': 'object',
            'properties': {
                '.*': COLUMN_INFO_CONTRACT,
            }
        },
        'docrefs': {
            'type': 'array',
            'items': DOCREF_CONTRACT,
        }
    },
    'required': [
        'name', 'original_file_path', 'description', 'columns', 'docrefs'
    ],
}


class ParsedNodePatch(APIObject):
    SCHEMA = PARSED_NODE_PATCH_CONTRACT


PARSED_MACRO_CONTRACT = deep_merge(
    UNPARSED_MACRO_CONTRACT,
    {
        # This is required for the 'generator' field to work.
        # TODO: fix before release
        'additionalProperties': True,
        'properties': {
            'name': {
                'type': 'string',
                'description': (
                    'Name of this node. For models, this is used as the '
                    'identifier in the database.'),
                'minLength': 1,
                'maxLength': 127,
            },
            'resource_type': {
                'enum': [
                    NodeType.Macro,
                ],
            },
            'unique_id': {
                'type': 'string',
                'minLength': 1,
                'maxLength': 255,
            },
            'tags': {
                'description': (
                    'An array of arbitrary strings to use as tags.'
                ),
                'type': 'array',
                'items': {
                    'type': 'string',
                },
            },
            'depends_on': {
                'type': 'object',
                'additionalProperties': False,
                'properties': {
                    'macros': {
                        'type': 'array',
                        'items': {
                            'type': 'string',
                            'minLength': 1,
                            'maxLength': 255,
                            'description': 'A single macro unique ID.'
                        }
                    }
                },
                'description': 'A list of all macros this macro depends on.',
                'required': ['macros'],
            },
        },
        'required': [
            'resource_type', 'unique_id', 'tags', 'depends_on', 'name',
        ]
    }
)


class ParsedMacro(APIObject):
    SCHEMA = PARSED_MACRO_CONTRACT

    @property
    def generator(self):
        """
        Returns a function that can be called to render the macro results.
        """
        # TODO: we can generate self.template from the other properties
        # available in this class. should we just generate this here?
        return dbt.clients.jinja.macro_generator(self._contents)


# This is just the file + its ID
PARSED_DOCUMENTATION_CONTRACT = deep_merge(
    UNPARSED_DOCUMENTATION_FILE_CONTRACT,
    {
        'properties': {
            'name': {
                'type': 'string',
                'description': (
                    'Name of this node, as referred to by doc() references'
                ),
            },
            'unique_id': {
                'type': 'string',
                'minLength': 1,
                'maxLength': 255,
                'description': (
                    'The unique ID of this node as stored in the manifest'
                ),
            },
            'block_contents': {
                'type': 'string',
                'description': 'The contents of just the docs block',
            },
        },
        'required': ['name', 'unique_id', 'block_contents'],
    }
)


NODE_EDGE_MAP = {
    'type': 'object',
    'additionalProperties': False,
    'description': 'A map of node relationships',
    'patternProperties': {
        '.*': {
            'type': 'array',
            'items': {
                'type': 'string',
                'description': 'A node name',
            }
        }
    }
}


class ParsedDocumentation(APIObject):
    SCHEMA = PARSED_DOCUMENTATION_CONTRACT


class Hook(APIObject):
    SCHEMA = HOOK_CONTRACT


FRESHNESS_CONTRACT = {
    'properties': {
        'loaded_at_field': {
            'type': ['null', 'string'],
            'description': 'The field to use as the "loaded at" timestamp',
        },
        'freshness': {
            'anyOf': [
                {'type': 'null'},
                {
                    'type': 'object',
                    'additionalProperties': False,
                    'properties': {
                        'warn_after': TIME_CONTRACT,
                        'error_after': TIME_CONTRACT,
                    },
                },
            ],
        },
    },
}


QUOTING_CONTRACT = {
    'properties': {
        'quoting': {
            'type': 'object',
            'additionalProperties': False,
            'properties': {
                'database': {'type': 'boolean'},
                'schema': {'type': 'boolean'},
                'identifier': {'type': 'boolean'},
            },
        },
    },
    'required': ['quoting'],
}


PARSED_SOURCE_DEFINITION_CONTRACT = deep_merge(
    UNPARSED_BASE_CONTRACT,
    FRESHNESS_CONTRACT,
    QUOTING_CONTRACT,
    HAS_DESCRIPTION_CONTRACT,
    HAS_UNIQUE_ID_CONTRACT,
    HAS_DOCREFS_CONTRACT,
    HAS_RELATION_METADATA_CONTRACT,
    HAS_FQN_CONTRACT,
    {
        'description': (
            'A source table definition, as parsed from the one provided in the'
            '"tables" subsection of the "sources" section of schema.yml'
        ),
        'properties': {
            'name': {
                'type': 'string',
                'description': (
                    'The name of this node, which is the name of the model it'
                    'refers to'
                ),
                'minLength': 1,
            },
            'source_name': {
                'type': 'string',
                'description': 'The reference name of the source definition',
                'minLength': 1,
            },
            'source_description': {
                'type': 'string',
                'description': 'The user-supplied description of the source',
            },
            'loader': {
                'type': 'string',
                'description': 'The user-defined loader for this source',
            },
            'identifier': {
                'type': 'string',
                'description': 'The identifier for the source table',
                'minLength': 1,
            },
            # the manifest search stuff really requires this, sadly
            'resource_type': {
                'enum': [NodeType.Source],
            },
        },
        # note that while required, loaded_at_field and freshness may be null
        'required': [
            'source_name', 'source_description', 'loaded_at_field', 'loader',
            'freshness', 'description', 'columns', 'docrefs', 'identifier',
        ],
    }
)


class ParsedSourceDefinition(APIObject):
    SCHEMA = PARSED_SOURCE_DEFINITION_CONTRACT
    is_ephemeral_model = False

    def to_shallow_dict(self):
        return self._contents.copy()

    # provide some emtpy/meaningless properties so these look more like
    # ParsedNodes
    @property
    def depends_on_nodes(self):
        return []

    @property
    def refs(self):
        return []

    @property
    def sources(self):
        return []

    @property
    def tags(self):
        return []

    @property
    def has_freshness(self):
        return bool(self.freshness) and self.loaded_at_field is not None<|MERGE_RESOLUTION|>--- conflicted
+++ resolved
@@ -84,16 +84,13 @@
                 }
             ]
         },
-<<<<<<< HEAD
         'on_schema_change': {
             'type': 'string'
-        }
-=======
+        },
         'severity': {
             'type': 'string',
             'pattern': '([eE][rR][rR][oO][rR]|[wW][aA][rR][nN])',
         },
->>>>>>> cdc21fbf
     },
     'required': [
         'enabled', 'materialized', 'post-hook', 'pre-hook', 'vars',
